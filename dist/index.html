--- conflicted
+++ resolved
@@ -1,27 +1,19 @@
-<!DOCTYPE html>
-<html lang="en">
-  <head>
-    <meta charset="UTF-8" />
-    <link rel="icon" type="image/svg+xml" href="/vite.svg" />
-    <meta name="viewport" content="width=device-width, initial-scale=1.0" />
-    <title>HAUS Weather Station</title>
-<<<<<<< HEAD
-    <script type="module" crossorigin src="/assets/index-B5L2y1Cd.js"></script>
-=======
-    <script type="module" crossorigin src="/assets/index-CWASQjVY.js"></script>
->>>>>>> 8df50b26
+<!DOCTYPE html>
+<html lang="en">
+  <head>
+    <meta charset="UTF-8" />
+    <link rel="icon" type="image/svg+xml" href="/vite.svg" />
+    <meta name="viewport" content="width=device-width, initial-scale=1.0" />
+    <title>HAUS Weather Station</title>
+    <script type="module" crossorigin src="/assets/index--yk8PElr.js"></script>
     <link rel="modulepreload" crossorigin href="/assets/vendor-CrRmGii_.js">
     <link rel="modulepreload" crossorigin href="/assets/ui-BbEAuUw2.js">
     <link rel="modulepreload" crossorigin href="/assets/utils-DzfkJJIA.js">
     <link rel="modulepreload" crossorigin href="/assets/zustand-D4WnGny0.js">
-<<<<<<< HEAD
-    <link rel="stylesheet" crossorigin href="/assets/index-CwcsbGVx.css">
-=======
     <link rel="stylesheet" crossorigin href="/assets/index-BZPQGVSC.css">
->>>>>>> 8df50b26
-  <link rel="manifest" href="/manifest.webmanifest"><script id="vite-plugin-pwa:register-sw" src="/registerSW.js"></script></head>
-  <body>
-    <div id="root"></div>
-
-  </body>
+  <link rel="manifest" href="/manifest.webmanifest"><script id="vite-plugin-pwa:register-sw" src="/registerSW.js"></script></head>
+  <body>
+    <div id="root"></div>+
+  </body>
 </html>